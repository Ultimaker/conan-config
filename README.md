--- conflicted
+++ resolved
@@ -1,16 +1,9 @@
 # Ultimaker Conan configuration files
 
-<<<<<<< HEAD
-**Conan configuration for UltiMaker developers**
-
-use as:
-```
-conan config install https://github.com/Ultimaker/conan-config.git -a "-b dev"
-=======
 **Conan configuration for Community developers**
 
 use as:
 ```
 conan config install https://github.com/Ultimaker/conan-config.git
->>>>>>> f6f7779f
-```+```
+
